--- conflicted
+++ resolved
@@ -27,11 +27,8 @@
     connections_ok: bool,
     connections_order_ok: bool,
     db_order_ok: bool,
-<<<<<<< HEAD
-=======
     db_events_ok: bool,
     db_events_consistent_ok: bool,
->>>>>>> 2ef2076e
     debugger_version: Option<String>,
     ipc_verbose: Verbose,
     network_verbose: BTreeMap<IpAddr, NetworkVerbose>,
@@ -168,11 +165,8 @@
             connections_order_ok: true,
             connections_ok: true,
             db_order_ok: true,
-<<<<<<< HEAD
-=======
             db_events_ok: true,
             db_events_consistent_ok: true,
->>>>>>> 2ef2076e
             debugger_version: None,
             ipc_verbose: Verbose::default(),
             network_verbose: BTreeMap::default(),
@@ -214,11 +208,7 @@
             }
 
             result.db_tests.insert(ip, s_node.db_test.clone());
-<<<<<<< HEAD
-            result.db_order_ok &= s_node.db_test.total_messages > 0 && s_node.db_test.ordered && s_node.db_test.timestamps_filter_ok;
-=======
             result.db_order_ok &= s_node.db_test.timestamps.total_messages > 0 && s_node.db_test.timestamps.ordered && s_node.db_test.timestamps.timestamps_filter_ok;
->>>>>>> 2ef2076e
             if !result.db_order_ok {
                 result.success = false;
             }
@@ -226,11 +216,6 @@
             result.db_events_ok &= !s_node.db_test.events.events.is_empty() && s_node.db_test.events.matching;
             if !result.db_events_ok {
                 result.success = false;
-<<<<<<< HEAD
-                result.connections_order_ok = false;
-                log::error!("connections unordered at {ip}");
-=======
->>>>>>> 2ef2076e
             }
 
             result.db_events_consistent_ok &= s_node.db_test.events.consistent;
@@ -279,14 +264,10 @@
                             remote_time: Some(r.timestamp),
                             remote_crc64: Some(r.checksum.clone()),
                         };
-<<<<<<< HEAD
-                        if l.checksum.matches(&r.checksum) && bytes_number == l.checksum.bytes_number() {
-=======
                         // TODO:
                         // let l_bigger = bytes_number <= l.checksum.bytes_number();
                         // let r_bigger = bytes_number <= r.checksum.bytes_number();
                         if l.checksum.matches(&r.checksum) {
->>>>>>> 2ef2076e
                             network_verbose.matches.push(item);
                         } else {
                             result.success = false;
